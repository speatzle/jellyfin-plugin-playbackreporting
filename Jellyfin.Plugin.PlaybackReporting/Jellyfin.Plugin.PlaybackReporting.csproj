--- conflicted
+++ resolved
@@ -2,14 +2,9 @@
 
   <PropertyGroup>
     <TargetFramework>netstandard2.1</TargetFramework>
-<<<<<<< HEAD
-    <AssemblyVersion>7.0.0.0</AssemblyVersion>
-    <FileVersion>7.0.0.0</FileVersion>
-    <Nullable>enable</Nullable>
-=======
     <AssemblyVersion>8.0.0.0</AssemblyVersion>
     <FileVersion>8.0.0.0</FileVersion>
->>>>>>> 89572fc5
+    <Nullable>enable</Nullable>
   </PropertyGroup>
 
   <ItemGroup>
