﻿<Project Sdk="Microsoft.NET.Sdk">
  <PropertyGroup>
    <TargetFrameworks>netstandard2.0;</TargetFrameworks>
<<<<<<< HEAD
    <AssemblyVersion>1.2.1.0</AssemblyVersion>
    <FileVersion>1.2.1.0</FileVersion>
    <Version>1.2.1.0</Version>
=======
    <AssemblyVersion>1.1.1.0</AssemblyVersion>
    <FileVersion>1.1.1.0</FileVersion>
    <Version>1.1.1.0</Version>
>>>>>>> 52876e2d
  </PropertyGroup>
  <ItemGroup>
    <None Remove="Pages\breakdown_report.html" />
    <None Remove="Pages\breakdown_report.js" />
    <None Remove="Pages\Chart.bundle.min.js" />
    <None Remove="Pages\custom_query.html" />
    <None Remove="Pages\custom_query.js" />
    <None Remove="Pages\duration_histogram_report.html" />
    <None Remove="Pages\duration_histogram_report.js" />
    <None Remove="Pages\hourly_usage_report.html" />
    <None Remove="Pages\hourly_usage_report.js" />
    <None Remove="Pages\playback_report_settings.html" />
    <None Remove="Pages\playback_report_settings.js" />
    <None Remove="Pages\user_playback_report.html" />
    <None Remove="Pages\user_playback_report.js" />
    <None Remove="Pages\user_report.html" />
    <None Remove="Pages\user_report.js" />
  </ItemGroup>
  <ItemGroup>
    <EmbeddedResource Include="Pages\breakdown_report.html" />
    <EmbeddedResource Include="Pages\breakdown_report.js" />
    <EmbeddedResource Include="Pages\Chart.bundle.min.js" />
    <EmbeddedResource Include="Pages\duration_histogram_report.html" />
    <EmbeddedResource Include="Pages\duration_histogram_report.js" />
    <EmbeddedResource Include="Pages\hourly_usage_report.html" />
    <EmbeddedResource Include="Pages\hourly_usage_report.js" />
    <EmbeddedResource Include="Pages\playback_report_settings.html" />
    <EmbeddedResource Include="Pages\playback_report_settings.js" />
    <EmbeddedResource Include="Pages\user_playback_report.html" />
    <EmbeddedResource Include="Pages\user_playback_report.js" />
    <EmbeddedResource Include="Pages\custom_query.html" />
    <EmbeddedResource Include="Pages\custom_query.js" />
    <EmbeddedResource Include="Pages\user_report.html" />
    <EmbeddedResource Include="Pages\user_report.js" />
  </ItemGroup>
  <ItemGroup>
    <PackageReference Include="mediabrowser.server.core" Version="3.6.0.34-beta" />
    <PackageReference Include="SQLitePCL.pretty.core" Version="1.1.8" />
    <PackageReference Include="System.Memory" Version="4.5.1" />
  </ItemGroup>
  <Target Name="PostBuild" AfterTargets="PostBuildEvent">
    <Exec Command="xcopy &quot;$(TargetPath)&quot; &quot;%AppData%\Emby-Server\programdata\plugins\&quot; /y" />
  </Target>
</Project><|MERGE_RESOLUTION|>--- conflicted
+++ resolved
@@ -1,15 +1,9 @@
 ﻿<Project Sdk="Microsoft.NET.Sdk">
   <PropertyGroup>
     <TargetFrameworks>netstandard2.0;</TargetFrameworks>
-<<<<<<< HEAD
-    <AssemblyVersion>1.2.1.0</AssemblyVersion>
-    <FileVersion>1.2.1.0</FileVersion>
-    <Version>1.2.1.0</Version>
-=======
-    <AssemblyVersion>1.1.1.0</AssemblyVersion>
-    <FileVersion>1.1.1.0</FileVersion>
-    <Version>1.1.1.0</Version>
->>>>>>> 52876e2d
+    <AssemblyVersion>1.2.2.0</AssemblyVersion>
+    <FileVersion>1.2.2.0</FileVersion>
+    <Version>1.2.2.0</Version>
   </PropertyGroup>
   <ItemGroup>
     <None Remove="Pages\breakdown_report.html" />
